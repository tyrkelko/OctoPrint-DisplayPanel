--- conflicted
+++ resolved
@@ -6,12 +6,9 @@
 and this project adheres to [Semantic Versioning](https://semver.org/spec/v2.0.0.html).
 
 ## [Unreleased]
-<<<<<<< HEAD
-- Trap and log errors in retrieving system stats to avoid getting stuck in "Gathering System Stats"
-=======
 ### Changed
 - Add missing dependency for RPi.GPIO
->>>>>>> 44a91aa7
+- Trap and log errors in retrieving system stats to avoid getting stuck in "Gathering System Stats"
 
 ## [2.0.1] - 2021-02-07
 ### Changed
