--- conflicted
+++ resolved
@@ -6,11 +6,8 @@
 and this project adheres to [Semantic Versioning](https://semver.org/spec/v2.0.0.html).
 
 ## [Unreleased]
-<<<<<<< HEAD
 - Refactoring: Modularized panel interface and added "virtual panel" in web UI
-=======
 - Refactoring: Modularized display screens for future expansion (kgutwin)
->>>>>>> 54420894
 
 ## [2.1.1] - 2021-03-04
 ### Fixes
