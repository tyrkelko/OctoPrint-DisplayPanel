# Changelog

All notable changes to this project will be documented in this file.

The format is based on [Keep a Changelog](https://keepachangelog.com/en/1.0.0/),
and this project adheres to [Semantic Versioning](https://semver.org/spec/v2.0.0.html).

## [Unreleased]
<<<<<<< HEAD
- Play button now can be used to connect to a disconnected printer and start a queued job
=======
### Changed
- Add missing dependency for RPi.GPIO
- Trap and log errors in retrieving system stats to avoid getting stuck in "Gathering System Stats"
>>>>>>> 50c370db

## [2.0.1] - 2021-02-07
### Changed
- Apply changed plugin name to settings panel
- Trim down printer screen to fit all text

## [2.0.0] - 2021-01-29
### Changed
- Changed plugin name from Display Panel to Micro Panel

## [1.4.0] - 2021-01-29
### Added
- Z-height display while printing if the DisplayLayerProgress plugin is installed
- Pull Request template

### Changed
- Trim down system screen to fit all text

## [1.3.0] - 2021-01-28
### Added
- Support for bi-color (or two-color) OLED displays, keeping the progress from crossing the section (unclej84)
- Started tracking changes with a Changelog (right here!)
- Contributor thanks in the README

### Changed
- Improved language across the board to be more clear about the settings (Andy-ABTec)

## [1.2.0] - 2021-01-16
### Added
- Enable display timeout with setting (unclej84)
- Add a new method of calculating remaining time to drive the progress bar (unclej84)

### Changed
- Updated language on some of the controls to be more clear with new options

## [1.1.0] - 2021-01-16
### Added
- Configuration panel UI within OctoPrint (unclej84)
- Allow configuration of GPIO pins for buttons (unclej84)
- Allow 180º rotation of the screen for more hardware installation freedom (unclej84)

## 1.1.0
### Added
- Initial release to community, official plugin on the OctoPrint plugin repository.

[Unreleased]: https://github.com/sethvoltz/OctoPrint-DisplayPanel/compare/v2.0.1...HEAD
[2.0.1]: https://github.com/sethvoltz/OctoPrint-DisplayPanel/compare/v2.0.0...v2.0.1
[2.0.0]: https://github.com/sethvoltz/OctoPrint-DisplayPanel/compare/v1.4.0...v2.0.0
[1.4.0]: https://github.com/sethvoltz/OctoPrint-DisplayPanel/compare/v1.3.0...v1.4.0
[1.3.0]: https://github.com/sethvoltz/OctoPrint-DisplayPanel/compare/v1.2.0...v1.3.0
[1.2.0]: https://github.com/sethvoltz/OctoPrint-DisplayPanel/compare/v1.1.0...v1.2.0
[1.1.0]: https://github.com/sethvoltz/OctoPrint-DisplayPanel/releases/tag/v1.1.0<|MERGE_RESOLUTION|>--- conflicted
+++ resolved
@@ -6,13 +6,10 @@
 and this project adheres to [Semantic Versioning](https://semver.org/spec/v2.0.0.html).
 
 ## [Unreleased]
-<<<<<<< HEAD
-- Play button now can be used to connect to a disconnected printer and start a queued job
-=======
 ### Changed
 - Add missing dependency for RPi.GPIO
 - Trap and log errors in retrieving system stats to avoid getting stuck in "Gathering System Stats"
->>>>>>> 50c370db
+- Play button now can be used to connect to a disconnected printer and start a queued job
 
 ## [2.0.1] - 2021-02-07
 ### Changed
